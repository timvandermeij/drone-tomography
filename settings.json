--- conflicted
+++ resolved
@@ -45,23 +45,17 @@
     "environment": {
         "name": "Vehicle environment",
         "settings": {
-<<<<<<< HEAD
-            "scenefile": null,
-            "translation": [0,0,0],
-            "sensors": [0],
+            "distance_sensors": [0.0],
             "servo_pins": [
                 {
                     "pin": 7,
                     "angles": [0,360],
                     "pwm": [1000,2000]
                 }
-            ]
-=======
-            "distance_sensors": [0.0],
+            ],
             "xbee_type": "",
             "scenefile": null,
             "translation": [0.0,0.0,0.0]
->>>>>>> 52b9c1c8
         }
     },
     "environment_viewer": {
