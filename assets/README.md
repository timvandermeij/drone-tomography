# Assets

<<<<<<< HEAD
This directory contains assets that are used in the control panel. Most images
are from the [Tango project](https://commons.wikimedia.org/wiki/Tango_icons) 
(public domain).
Exceptions are `start.png` which originates from 
[here](http://findicons.com/icon/90506/play) (free for non-commercial use), 
`stop.png` from 
[here](https://commons.wikimedia.org/wiki/File:Gtk-media-stop.svg) (LGPL) and 
`mobile-radio-tomography.png` which originates from 
[here](http://findicons.com/icon/69586/signal) (free).
=======
This directory contains assets that are used in the control panel. We list the sources
for files that have not been created by us below.

* Images: [Wikimedia Commons](https://commons.wikimedia.org/wiki/Tango_icons) (public domain),
  except for `start.png` that originates from [FindIcons.com](http://findicons.com/icon/90506/play)
  (free for non-commercial use) and `mobile-radio-tomography.png` that also originates from
  [FindIcons.com](http://findicons.com/icon/69586/signal) (free).

* Dataset: [University of Utah](http://span.ece.utah.edu/rti-data-set) (free for academic use)
>>>>>>> a3aa3291
<|MERGE_RESOLUTION|>--- conflicted
+++ resolved
@@ -1,23 +1,15 @@
 # Assets
 
-<<<<<<< HEAD
-This directory contains assets that are used in the control panel. Most images
-are from the [Tango project](https://commons.wikimedia.org/wiki/Tango_icons) 
-(public domain).
-Exceptions are `start.png` which originates from 
-[here](http://findicons.com/icon/90506/play) (free for non-commercial use), 
-`stop.png` from 
-[here](https://commons.wikimedia.org/wiki/File:Gtk-media-stop.svg) (LGPL) and 
-`mobile-radio-tomography.png` which originates from 
-[here](http://findicons.com/icon/69586/signal) (free).
-=======
-This directory contains assets that are used in the control panel. We list the sources
-for files that have not been created by us below.
+This directory contains assets that are used in the control panel. We list the 
+sources for files that have not been created by us below.
 
-* Images: [Wikimedia Commons](https://commons.wikimedia.org/wiki/Tango_icons) (public domain),
-  except for `start.png` that originates from [FindIcons.com](http://findicons.com/icon/90506/play)
-  (free for non-commercial use) and `mobile-radio-tomography.png` that also originates from
+* Images: [Wikimedia Commons](https://commons.wikimedia.org/wiki/Tango_icons) 
+  (public domain), except for `start.png` that originates from 
+  [FindIcons.com](http://findicons.com/icon/90506/play) (free for 
+  non-commercial use), `stop.png` that originates from [Wikimedia 
+  Commons](https://commons.wikimedia.org/wiki/File:Gtk-media-stop.svg) (LGPL) 
+  and `mobile-radio-tomography.png` that originates from 
   [FindIcons.com](http://findicons.com/icon/69586/signal) (free).
 
-* Dataset: [University of Utah](http://span.ece.utah.edu/rti-data-set) (free for academic use)
->>>>>>> a3aa3291
+* Dataset: [University of Utah](http://span.ece.utah.edu/rti-data-set) (free 
+  for academic use)