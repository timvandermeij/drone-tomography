--- conflicted
+++ resolved
@@ -519,13 +519,9 @@
         # We stand still and change the angle to look around.
         self.send_global_velocity(0,0,0)
         self.vehicle.flush()
-<<<<<<< HEAD
         self.set_sensor_yaw(self.yaw, relative=False, direction=1)
         print("Velocity: {} m/s".format(self.vehicle.velocity))
         print("Altitude: {} m".format(self.vehicle.location.alt))
-=======
-        self.set_yaw(self.yaw, relative=False, direction=1)
->>>>>>> d31b0bdc
         print("Yaw: {} Expected: {}".format(self.vehicle.attitude.yaw*180/math.pi, self.yaw))
 
         # When we're standing still, we rotate the vehicle to measure distances 
